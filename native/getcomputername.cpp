//! @file getcomputername.cpp
//! @author George Fleming <v-geflem@microsoft>
//! @brief Implements GetComputerName Win32 API

#include <errno.h>
#include <langinfo.h>
#include <locale.h>
#include <unistd.h>
#include <string>
#include "getcomputername.h"

//! @brief GetComputerName retrieves the name of the host associated with
//! the current thread.
//!
//! @exception errno Passes these errors via errno to GetLastError:
//! - ERROR_BAD_ENVIRONMENT: locale is not UTF-8
//! - ERROR_INVALID_FUNCTION: getlogin_r() returned an unrecognized error code
//! - ERROR_INVALID_ADDRESS:  buffer is an invalid address
//! - ERROR_GEN_FAILURE: buffer not large enough
//!
//! @retval username as UTF-8 string, or null if unsuccessful

char* GetComputerName()
{
    errno = 0;
    
    // Select locale from environment
    setlocale(LC_ALL, "");
    // Check that locale is UTF-8
    if (nl_langinfo(CODESET) != std::string("UTF-8"))
    {
        errno = ERROR_BAD_ENVIRONMENT;
        return NULL;
    }
    
<<<<<<< HEAD
    // Get computername from system in a thread-safe manner
    std::string computername(HOST_NAME_MAX, 0);
=======
    // Get computername from system, not that gethostname gets the
    // nodename from uname
    std::string computername(NAME_MAX, 0);
>>>>>>> 6933f1d8
    int err = gethostname(&computername[0], computername.length());
    // Map errno to Win32 Error Codes
    if (err != 0) 
    {
        switch (errno) 
        {
            case EFAULT:
                errno = ERROR_INVALID_ADDRESS;
                break;
            case ENAMETOOLONG:
                errno = ERROR_GEN_FAILURE;
                break; 
            default:
                errno = ERROR_INVALID_FUNCTION;
        }
        return NULL;
    }
    
    return strdup(computername.c_str());
    
}
<|MERGE_RESOLUTION|>--- conflicted
+++ resolved
@@ -33,14 +33,9 @@
         return NULL;
     }
     
-<<<<<<< HEAD
-    // Get computername from system in a thread-safe manner
+    // Get computername from system, note that gethostname(2) gets the
+    // nodename from uname
     std::string computername(HOST_NAME_MAX, 0);
-=======
-    // Get computername from system, not that gethostname gets the
-    // nodename from uname
-    std::string computername(NAME_MAX, 0);
->>>>>>> 6933f1d8
     int err = gethostname(&computername[0], computername.length());
     // Map errno to Win32 Error Codes
     if (err != 0) 
